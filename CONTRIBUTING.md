# Contributor guidelines

This project primarily uses GitHub for collaboration, however not all discussions are appropriate for GitHub.
Please follow these guidelines:
1. If you need help with the *academic* content of a course or are having general technical difficulties, please do not use GitHub for this.
The best place to ask these types of questions is on the [subreddit](https://www.reddit.com/r/opensourcesociety/).
2. If you have general problems with the program not specific to any course, such as preferring textbook-style learning over MOOCs,
the subreddit is recommended as there people may be able to give you suggested alternatives.
3. If you have *specific* and *substantive* criticisms of the curriculum, i.e. problems related to the progression/content of courses it would be appropriate to [open an issue](https://help.github.com/articles/creating-an-issue/) and give us your suggestions.
4. If you have *non-substantive* updates to make to the curriculum, such as a course's URL having been moved, spelling/syntax errors, etc., please send a [pull request](https://help.github.com/articles/using-pull-requests/) to fix any mistakes that you have found.
5. If you want to customize the curriculum for yourself, do of course [fork this project](https://help.github.com/articles/fork-a-repo/).
<<<<<<< HEAD
6. If you want to suggest a new resource, send a pull request adding such resource to the [extras](https://github.com/ossu/computer-science/tree/master/extras) section.
=======
6. If you want to suggest a new resource, send a pull request adding such resource to the [extras](https://github.com/open-source-society/computer-science/tree/master/extras) section.

# Learning Git

To be able to create high-quality pull requests, it is recommended that you learn how to use the Git version control system.
One of the best primers on the subject is a free ebook called [Ry's Git Tutorial](https://www.amazon.com/dp/B00QFIA5OC/).
If you prefer a course-style introduction, try [Introduction to Git and GitHub](https://www.udacity.com/course/how-to-use-git-and-github--ud775).
>>>>>>> e7519697
<|MERGE_RESOLUTION|>--- conflicted
+++ resolved
@@ -9,14 +9,10 @@
 3. If you have *specific* and *substantive* criticisms of the curriculum, i.e. problems related to the progression/content of courses it would be appropriate to [open an issue](https://help.github.com/articles/creating-an-issue/) and give us your suggestions.
 4. If you have *non-substantive* updates to make to the curriculum, such as a course's URL having been moved, spelling/syntax errors, etc., please send a [pull request](https://help.github.com/articles/using-pull-requests/) to fix any mistakes that you have found.
 5. If you want to customize the curriculum for yourself, do of course [fork this project](https://help.github.com/articles/fork-a-repo/).
-<<<<<<< HEAD
-6. If you want to suggest a new resource, send a pull request adding such resource to the [extras](https://github.com/ossu/computer-science/tree/master/extras) section.
-=======
 6. If you want to suggest a new resource, send a pull request adding such resource to the [extras](https://github.com/open-source-society/computer-science/tree/master/extras) section.
 
 # Learning Git
 
 To be able to create high-quality pull requests, it is recommended that you learn how to use the Git version control system.
 One of the best primers on the subject is a free ebook called [Ry's Git Tutorial](https://www.amazon.com/dp/B00QFIA5OC/).
-If you prefer a course-style introduction, try [Introduction to Git and GitHub](https://www.udacity.com/course/how-to-use-git-and-github--ud775).
->>>>>>> e7519697
+If you prefer a course-style introduction, try [Introduction to Git and GitHub](https://www.udacity.com/course/how-to-use-git-and-github--ud775).